// !$*UTF8*$!
{
	archiveVersion = 1;
	classes = {
	};
	objectVersion = 44;
	objects = {

/* Begin PBXFileReference section */
		9302D9930F30AB8C00DFA4EF /* collection.js */ = {isa = PBXFileReference; fileEncoding = 4; lastKnownFileType = sourcecode.javascript; path = collection.js; sourceTree = "<group>"; };
		9302D9940F30AB8C00DFA4EF /* db.js */ = {isa = PBXFileReference; fileEncoding = 4; lastKnownFileType = sourcecode.javascript; path = db.js; sourceTree = "<group>"; };
		9302D9950F30AB8C00DFA4EF /* dbshell.cpp */ = {isa = PBXFileReference; fileEncoding = 4; lastKnownFileType = sourcecode.cpp.cpp; path = dbshell.cpp; sourceTree = "<group>"; };
		9302D9970F30AB8C00DFA4EF /* md5.js */ = {isa = PBXFileReference; fileEncoding = 4; lastKnownFileType = sourcecode.javascript; path = md5.js; sourceTree = "<group>"; };
		9302D9980F30AB8C00DFA4EF /* mongo.js */ = {isa = PBXFileReference; fileEncoding = 4; lastKnownFileType = sourcecode.javascript; path = mongo.js; sourceTree = "<group>"; };
		9302D9990F30AB8C00DFA4EF /* mongo.jsall */ = {isa = PBXFileReference; fileEncoding = 4; lastKnownFileType = text; path = mongo.jsall; sourceTree = "<group>"; };
		9302D99A0F30AB8C00DFA4EF /* mongo.jsh */ = {isa = PBXFileReference; fileEncoding = 4; lastKnownFileType = text; path = mongo.jsh; sourceTree = "<group>"; };
		9302D99B0F30AB8C00DFA4EF /* MongoJS.cpp */ = {isa = PBXFileReference; fileEncoding = 4; lastKnownFileType = sourcecode.cpp.cpp; path = MongoJS.cpp; sourceTree = "<group>"; };
		9302D99C0F30AB8C00DFA4EF /* MongoJS.h */ = {isa = PBXFileReference; fileEncoding = 4; lastKnownFileType = sourcecode.c.h; path = MongoJS.h; sourceTree = "<group>"; };
		9302D99E0F30AB8C00DFA4EF /* query.js */ = {isa = PBXFileReference; fileEncoding = 4; lastKnownFileType = sourcecode.javascript; path = query.js; sourceTree = "<group>"; };
		9302D99F0F30AB8C00DFA4EF /* ShellUtils.cpp */ = {isa = PBXFileReference; fileEncoding = 4; lastKnownFileType = sourcecode.cpp.cpp; path = ShellUtils.cpp; sourceTree = "<group>"; };
		9302D9A00F30AB8C00DFA4EF /* ShellUtils.h */ = {isa = PBXFileReference; fileEncoding = 4; lastKnownFileType = sourcecode.c.h; path = ShellUtils.h; sourceTree = "<group>"; };
		9302D9A20F30AB8C00DFA4EF /* utils.js */ = {isa = PBXFileReference; fileEncoding = 4; lastKnownFileType = sourcecode.javascript; path = utils.js; sourceTree = "<group>"; };
		931183420F8277FD00A6DC44 /* repl7.js */ = {isa = PBXFileReference; fileEncoding = 4; lastKnownFileType = sourcecode.javascript; path = repl7.js; sourceTree = "<group>"; };
		931184DC0F83C95800A6DC44 /* message_server_port.cpp */ = {isa = PBXFileReference; fileEncoding = 4; lastKnownFileType = sourcecode.cpp.cpp; path = message_server_port.cpp; sourceTree = "<group>"; };
		931186FB0F8535FF00A6DC44 /* bridge.cpp */ = {isa = PBXFileReference; fileEncoding = 4; lastKnownFileType = sourcecode.cpp.cpp; path = bridge.cpp; sourceTree = "<group>"; };
		931187AE0F85463700A6DC44 /* pair3.js */ = {isa = PBXFileReference; fileEncoding = 4; lastKnownFileType = sourcecode.javascript; path = pair3.js; sourceTree = "<group>"; };
		931A027A0F58AA4400147C0E /* jsobjmanipulator.h */ = {isa = PBXFileReference; fileEncoding = 4; lastKnownFileType = sourcecode.c.h; path = jsobjmanipulator.h; sourceTree = "<group>"; };
		93202DE40F879CB600AF3B71 /* all.js */ = {isa = PBXFileReference; fileEncoding = 4; lastKnownFileType = sourcecode.javascript; path = all.js; sourceTree = "<group>"; };
		93278F570F72D32900844664 /* gridfs.cpp */ = {isa = PBXFileReference; fileEncoding = 4; lastKnownFileType = sourcecode.cpp.cpp; path = gridfs.cpp; sourceTree = "<group>"; };
		93278F580F72D32900844664 /* gridfs.h */ = {isa = PBXFileReference; fileEncoding = 4; lastKnownFileType = sourcecode.c.h; path = gridfs.h; sourceTree = "<group>"; };
		93278F610F72D39400844664 /* cursors.cpp */ = {isa = PBXFileReference; fileEncoding = 4; lastKnownFileType = sourcecode.cpp.cpp; path = cursors.cpp; sourceTree = "<group>"; };
		93278F620F72D39400844664 /* cursors.h */ = {isa = PBXFileReference; fileEncoding = 4; lastKnownFileType = sourcecode.c.h; path = cursors.h; sourceTree = "<group>"; };
		93278F630F72D39400844664 /* d_logic.cpp */ = {isa = PBXFileReference; fileEncoding = 4; lastKnownFileType = sourcecode.cpp.cpp; path = d_logic.cpp; sourceTree = "<group>"; };
		93278F640F72D39400844664 /* d_logic.h */ = {isa = PBXFileReference; fileEncoding = 4; lastKnownFileType = sourcecode.c.h; path = d_logic.h; sourceTree = "<group>"; };
		93278F650F72D39400844664 /* strategy.cpp */ = {isa = PBXFileReference; fileEncoding = 4; lastKnownFileType = sourcecode.cpp.cpp; path = strategy.cpp; sourceTree = "<group>"; };
		93278F660F72D39400844664 /* strategy.h */ = {isa = PBXFileReference; fileEncoding = 4; lastKnownFileType = sourcecode.c.h; path = strategy.h; sourceTree = "<group>"; };
		93278F670F72D39400844664 /* strategy_shard.cpp */ = {isa = PBXFileReference; fileEncoding = 4; lastKnownFileType = sourcecode.cpp.cpp; path = strategy_shard.cpp; sourceTree = "<group>"; };
		932AC3EB0F4A5B34005BF8B0 /* queryoptimizertests.cpp */ = {isa = PBXFileReference; fileEncoding = 4; lastKnownFileType = sourcecode.cpp.cpp; path = queryoptimizertests.cpp; sourceTree = "<group>"; };
		932AC4310F4A5E9D005BF8B0 /* SConstruct */ = {isa = PBXFileReference; fileEncoding = 4; lastKnownFileType = text; path = SConstruct; sourceTree = "<group>"; };
		9339D4470F8B9D290063DBEF /* multi.js */ = {isa = PBXFileReference; fileEncoding = 4; lastKnownFileType = sourcecode.javascript; path = multi.js; sourceTree = "<group>"; };
		933A4D130F55A68600145C4B /* authTest.cpp */ = {isa = PBXFileReference; fileEncoding = 4; lastKnownFileType = sourcecode.cpp.cpp; path = authTest.cpp; sourceTree = "<group>"; };
		933A4D150F55A68600145C4B /* clientTest.cpp */ = {isa = PBXFileReference; fileEncoding = 4; lastKnownFileType = sourcecode.cpp.cpp; path = clientTest.cpp; sourceTree = "<group>"; };
		933A4D170F55A68600145C4B /* first.cpp */ = {isa = PBXFileReference; fileEncoding = 4; lastKnownFileType = sourcecode.cpp.cpp; path = first.cpp; sourceTree = "<group>"; };
		933A4D190F55A68600145C4B /* second.cpp */ = {isa = PBXFileReference; fileEncoding = 4; lastKnownFileType = sourcecode.cpp.cpp; path = second.cpp; sourceTree = "<group>"; };
		933A4D1B0F55A68600145C4B /* tail.cpp */ = {isa = PBXFileReference; fileEncoding = 4; lastKnownFileType = sourcecode.cpp.cpp; path = tail.cpp; sourceTree = "<group>"; };
		933A4D1C0F55A68600145C4B /* tutorial.cpp */ = {isa = PBXFileReference; fileEncoding = 4; lastKnownFileType = sourcecode.cpp.cpp; path = tutorial.cpp; sourceTree = "<group>"; };
		933A4D1D0F55A68600145C4B /* whereExample.cpp */ = {isa = PBXFileReference; fileEncoding = 4; lastKnownFileType = sourcecode.cpp.cpp; path = whereExample.cpp; sourceTree = "<group>"; };
		933E22110F4327B2000209E3 /* perftest.cpp */ = {isa = PBXFileReference; fileEncoding = 4; lastKnownFileType = sourcecode.cpp.cpp; path = perftest.cpp; sourceTree = "<group>"; };
		933E22120F4327B2000209E3 /* perftest.o */ = {isa = PBXFileReference; lastKnownFileType = "compiled.mach-o.objfile"; path = perftest.o; sourceTree = "<group>"; };
		9342232B0EF16D4F00608550 /* connpool.cpp */ = {isa = PBXFileReference; fileEncoding = 4; lastKnownFileType = sourcecode.cpp.cpp; path = connpool.cpp; sourceTree = "<group>"; };
		9342232C0EF16D4F00608550 /* connpool.h */ = {isa = PBXFileReference; fileEncoding = 4; lastKnownFileType = sourcecode.c.h; path = connpool.h; sourceTree = "<group>"; };
		9342232D0EF16D4F00608550 /* dbclient.cpp */ = {isa = PBXFileReference; fileEncoding = 4; lastKnownFileType = sourcecode.cpp.cpp; path = dbclient.cpp; sourceTree = "<group>"; };
		9342232E0EF16D4F00608550 /* dbclient.h */ = {isa = PBXFileReference; fileEncoding = 4; lastKnownFileType = sourcecode.c.h; path = dbclient.h; sourceTree = "<group>"; };
		934223300EF16D4F00608550 /* model.cpp */ = {isa = PBXFileReference; fileEncoding = 4; lastKnownFileType = sourcecode.cpp.cpp; path = model.cpp; sourceTree = "<group>"; };
		934223310EF16D4F00608550 /* model.h */ = {isa = PBXFileReference; fileEncoding = 4; lastKnownFileType = sourcecode.c.h; path = model.h; sourceTree = "<group>"; };
		934223860EF16D7000608550 /* btreetests.cpp */ = {isa = PBXFileReference; fileEncoding = 4; lastKnownFileType = sourcecode.cpp.cpp; path = btreetests.cpp; sourceTree = "<group>"; };
		934223880EF16D7000608550 /* dbtests.cpp */ = {isa = PBXFileReference; fileEncoding = 4; lastKnownFileType = sourcecode.cpp.cpp; path = dbtests.cpp; sourceTree = "<group>"; };
		934223890EF16D7000608550 /* dbtests.h */ = {isa = PBXFileReference; fileEncoding = 4; lastKnownFileType = sourcecode.c.h; path = dbtests.h; sourceTree = "<group>"; };
		9342238C0EF16D7000608550 /* mockdbclient.h */ = {isa = PBXFileReference; fileEncoding = 4; lastKnownFileType = sourcecode.c.h; path = mockdbclient.h; sourceTree = "<group>"; };
		9342238D0EF16D7000608550 /* pairingtests.cpp */ = {isa = PBXFileReference; fileEncoding = 4; lastKnownFileType = sourcecode.cpp.cpp; path = pairingtests.cpp; sourceTree = "<group>"; };
		934223900EF16DB400608550 /* btree.cpp */ = {isa = PBXFileReference; fileEncoding = 4; lastKnownFileType = sourcecode.cpp.cpp; path = btree.cpp; sourceTree = "<group>"; };
		934223910EF16DB400608550 /* btree.h */ = {isa = PBXFileReference; fileEncoding = 4; lastKnownFileType = sourcecode.c.h; path = btree.h; sourceTree = "<group>"; };
		934223920EF16DB400608550 /* btreecursor.cpp */ = {isa = PBXFileReference; fileEncoding = 4; lastKnownFileType = sourcecode.cpp.cpp; path = btreecursor.cpp; sourceTree = "<group>"; };
		934223930EF16DB400608550 /* clientcursor.cpp */ = {isa = PBXFileReference; fileEncoding = 4; lastKnownFileType = sourcecode.cpp.cpp; path = clientcursor.cpp; sourceTree = "<group>"; };
		934223940EF16DB400608550 /* clientcursor.h */ = {isa = PBXFileReference; fileEncoding = 4; lastKnownFileType = sourcecode.c.h; path = clientcursor.h; sourceTree = "<group>"; };
		934223950EF16DB400608550 /* cloner.cpp */ = {isa = PBXFileReference; fileEncoding = 4; lastKnownFileType = sourcecode.cpp.cpp; path = cloner.cpp; sourceTree = "<group>"; };
		934223960EF16DB400608550 /* commands.cpp */ = {isa = PBXFileReference; fileEncoding = 4; lastKnownFileType = sourcecode.cpp.cpp; path = commands.cpp; sourceTree = "<group>"; };
		934223970EF16DB400608550 /* commands.h */ = {isa = PBXFileReference; fileEncoding = 4; lastKnownFileType = sourcecode.c.h; path = commands.h; sourceTree = "<group>"; };
		934223980EF16DB400608550 /* cursor.h */ = {isa = PBXFileReference; fileEncoding = 4; lastKnownFileType = sourcecode.c.h; path = cursor.h; sourceTree = "<group>"; };
		934223990EF16DB400608550 /* database.h */ = {isa = PBXFileReference; fileEncoding = 4; lastKnownFileType = sourcecode.c.h; path = database.h; sourceTree = "<group>"; };
		9342239A0EF16DB400608550 /* db.cpp */ = {isa = PBXFileReference; fileEncoding = 4; lastKnownFileType = sourcecode.cpp.cpp; path = db.cpp; sourceTree = "<group>"; };
		9342239B0EF16DB400608550 /* db.h */ = {isa = PBXFileReference; fileEncoding = 4; lastKnownFileType = sourcecode.c.h; path = db.h; sourceTree = "<group>"; };
		9342239F0EF16DB400608550 /* dbcommands.cpp */ = {isa = PBXFileReference; fileEncoding = 4; lastKnownFileType = sourcecode.cpp.cpp; path = dbcommands.cpp; sourceTree = "<group>"; };
		934223A00EF16DB400608550 /* dbeval.cpp */ = {isa = PBXFileReference; fileEncoding = 4; lastKnownFileType = sourcecode.cpp.cpp; path = dbeval.cpp; sourceTree = "<group>"; };
		934223A10EF16DB400608550 /* dbhelpers.cpp */ = {isa = PBXFileReference; fileEncoding = 4; lastKnownFileType = sourcecode.cpp.cpp; path = dbhelpers.cpp; sourceTree = "<group>"; };
		934223A20EF16DB400608550 /* dbhelpers.h */ = {isa = PBXFileReference; fileEncoding = 4; lastKnownFileType = sourcecode.c.h; path = dbhelpers.h; sourceTree = "<group>"; };
		934223A30EF16DB400608550 /* dbinfo.cpp */ = {isa = PBXFileReference; fileEncoding = 4; lastKnownFileType = sourcecode.cpp.cpp; path = dbinfo.cpp; sourceTree = "<group>"; };
		934223A40EF16DB400608550 /* dbinfo.h */ = {isa = PBXFileReference; fileEncoding = 4; lastKnownFileType = sourcecode.c.h; path = dbinfo.h; sourceTree = "<group>"; };
		934223A50EF16DB400608550 /* dbmessage.h */ = {isa = PBXFileReference; fileEncoding = 4; lastKnownFileType = sourcecode.c.h; path = dbmessage.h; sourceTree = "<group>"; };
		934223A60EF16DB400608550 /* dbwebserver.cpp */ = {isa = PBXFileReference; fileEncoding = 4; lastKnownFileType = sourcecode.cpp.cpp; path = dbwebserver.cpp; sourceTree = "<group>"; };
		934223A70EF16DB400608550 /* instance.cpp */ = {isa = PBXFileReference; fileEncoding = 4; lastKnownFileType = sourcecode.cpp.cpp; path = instance.cpp; sourceTree = "<group>"; };
		934223A80EF16DB400608550 /* instance.h */ = {isa = PBXFileReference; fileEncoding = 4; lastKnownFileType = sourcecode.c.h; path = instance.h; sourceTree = "<group>"; };
		934223A90EF16DB400608550 /* introspect.cpp */ = {isa = PBXFileReference; fileEncoding = 4; lastKnownFileType = sourcecode.cpp.cpp; path = introspect.cpp; sourceTree = "<group>"; };
		934223AA0EF16DB400608550 /* introspect.h */ = {isa = PBXFileReference; fileEncoding = 4; lastKnownFileType = sourcecode.c.h; path = introspect.h; sourceTree = "<group>"; };
		934223AB0EF16DB400608550 /* javajs.cpp */ = {isa = PBXFileReference; fileEncoding = 4; lastKnownFileType = sourcecode.cpp.cpp; path = javajs.cpp; sourceTree = "<group>"; };
		934223AC0EF16DB400608550 /* javajs.h */ = {isa = PBXFileReference; fileEncoding = 4; lastKnownFileType = sourcecode.c.h; path = javajs.h; sourceTree = "<group>"; };
		934223AD0EF16DB400608550 /* javatest.cpp */ = {isa = PBXFileReference; fileEncoding = 4; lastKnownFileType = sourcecode.cpp.cpp; path = javatest.cpp; sourceTree = "<group>"; };
		934223AE0EF16DB400608550 /* jsobj.cpp */ = {isa = PBXFileReference; fileEncoding = 4; lastKnownFileType = sourcecode.cpp.cpp; path = jsobj.cpp; sourceTree = "<group>"; };
		934223AF0EF16DB400608550 /* jsobj.h */ = {isa = PBXFileReference; fileEncoding = 4; lastKnownFileType = sourcecode.c.h; path = jsobj.h; sourceTree = "<group>"; };
		934223B00EF16DB400608550 /* json.cpp */ = {isa = PBXFileReference; fileEncoding = 4; lastKnownFileType = sourcecode.cpp.cpp; path = json.cpp; sourceTree = "<group>"; };
		934223B10EF16DB400608550 /* json.h */ = {isa = PBXFileReference; fileEncoding = 4; lastKnownFileType = sourcecode.c.h; path = json.h; sourceTree = "<group>"; };
		934223B70EF16DB400608550 /* matcher.cpp */ = {isa = PBXFileReference; fileEncoding = 4; lastKnownFileType = sourcecode.cpp.cpp; path = matcher.cpp; sourceTree = "<group>"; };
		934223B80EF16DB400608550 /* matcher.h */ = {isa = PBXFileReference; fileEncoding = 4; lastKnownFileType = sourcecode.c.h; path = matcher.h; sourceTree = "<group>"; };
		934223B90EF16DB400608550 /* minilex.h */ = {isa = PBXFileReference; fileEncoding = 4; lastKnownFileType = sourcecode.c.h; path = minilex.h; sourceTree = "<group>"; };
		934223BA0EF16DB400608550 /* namespace.cpp */ = {isa = PBXFileReference; fileEncoding = 4; lastKnownFileType = sourcecode.cpp.cpp; path = namespace.cpp; sourceTree = "<group>"; };
		934223BB0EF16DB400608550 /* namespace.h */ = {isa = PBXFileReference; fileEncoding = 4; lastKnownFileType = sourcecode.c.h; path = namespace.h; sourceTree = "<group>"; };
		934223BD0EF16DB400608550 /* pdfile.cpp */ = {isa = PBXFileReference; fileEncoding = 4; lastKnownFileType = sourcecode.cpp.cpp; path = pdfile.cpp; sourceTree = "<group>"; };
		934223BE0EF16DB400608550 /* pdfile.h */ = {isa = PBXFileReference; fileEncoding = 4; lastKnownFileType = sourcecode.c.h; path = pdfile.h; sourceTree = "<group>"; };
		934223BF0EF16DB400608550 /* query.cpp */ = {isa = PBXFileReference; fileEncoding = 4; lastKnownFileType = sourcecode.cpp.cpp; path = query.cpp; sourceTree = "<group>"; };
		934223C00EF16DB400608550 /* query.h */ = {isa = PBXFileReference; fileEncoding = 4; lastKnownFileType = sourcecode.c.h; path = query.h; sourceTree = "<group>"; };
		934223C10EF16DB400608550 /* queryoptimizer.cpp */ = {isa = PBXFileReference; fileEncoding = 4; lastKnownFileType = sourcecode.cpp.cpp; path = queryoptimizer.cpp; sourceTree = "<group>"; };
		934223C20EF16DB400608550 /* queryoptimizer.h */ = {isa = PBXFileReference; fileEncoding = 4; lastKnownFileType = sourcecode.c.h; path = queryoptimizer.h; sourceTree = "<group>"; };
		934223C30EF16DB400608550 /* repl.cpp */ = {isa = PBXFileReference; fileEncoding = 4; lastKnownFileType = sourcecode.cpp.cpp; path = repl.cpp; sourceTree = "<group>"; };
		934223C40EF16DB400608550 /* repl.h */ = {isa = PBXFileReference; fileEncoding = 4; lastKnownFileType = sourcecode.c.h; path = repl.h; sourceTree = "<group>"; };
		934223C50EF16DB400608550 /* replset.h */ = {isa = PBXFileReference; fileEncoding = 4; lastKnownFileType = sourcecode.c.h; path = replset.h; sourceTree = "<group>"; };
		934223C60EF16DB400608550 /* resource.h */ = {isa = PBXFileReference; fileEncoding = 4; lastKnownFileType = sourcecode.c.h; path = resource.h; sourceTree = "<group>"; };
		934223C70EF16DB400608550 /* scanandorder.h */ = {isa = PBXFileReference; fileEncoding = 4; lastKnownFileType = sourcecode.c.h; path = scanandorder.h; sourceTree = "<group>"; };
		934223C80EF16DB400608550 /* storage.h */ = {isa = PBXFileReference; fileEncoding = 4; lastKnownFileType = sourcecode.c.h; path = storage.h; sourceTree = "<group>"; };
		934223C90EF16DB400608550 /* tests.cpp */ = {isa = PBXFileReference; fileEncoding = 4; lastKnownFileType = sourcecode.cpp.cpp; path = tests.cpp; sourceTree = "<group>"; };
<<<<<<< HEAD
		9348FE5A0F97DCBB0043FD1E /* pair4.js */ = {isa = PBXFileReference; fileEncoding = 4; lastKnownFileType = sourcecode.javascript; path = pair4.js; sourceTree = "<group>"; };
		9348FE850F98CF5F0043FD1E /* pair5.js */ = {isa = PBXFileReference; fileEncoding = 4; lastKnownFileType = sourcecode.javascript; path = pair5.js; sourceTree = "<group>"; };
		9348FEE00F990B5A0043FD1E /* pair6.js */ = {isa = PBXFileReference; fileEncoding = 4; lastKnownFileType = sourcecode.javascript; path = pair6.js; sourceTree = "<group>"; };
=======
		9343373F0F9CD6900019D5C0 /* index8.js */ = {isa = PBXFileReference; fileEncoding = 4; lastKnownFileType = sourcecode.javascript; path = index8.js; sourceTree = "<group>"; };
>>>>>>> 56959de5
		934DD87C0EFAD23B00459CC1 /* background.cpp */ = {isa = PBXFileReference; fileEncoding = 4; lastKnownFileType = sourcecode.cpp.cpp; path = background.cpp; sourceTree = "<group>"; };
		934DD87D0EFAD23B00459CC1 /* background.h */ = {isa = PBXFileReference; fileEncoding = 4; lastKnownFileType = sourcecode.c.h; path = background.h; sourceTree = "<group>"; };
		934DD87F0EFAD23B00459CC1 /* builder.h */ = {isa = PBXFileReference; fileEncoding = 4; lastKnownFileType = sourcecode.c.h; path = builder.h; sourceTree = "<group>"; };
		934DD8800EFAD23B00459CC1 /* goodies.h */ = {isa = PBXFileReference; fileEncoding = 4; lastKnownFileType = sourcecode.c.h; path = goodies.h; sourceTree = "<group>"; };
		934DD8810EFAD23B00459CC1 /* hashtab.h */ = {isa = PBXFileReference; fileEncoding = 4; lastKnownFileType = sourcecode.c.h; path = hashtab.h; sourceTree = "<group>"; };
		934DD8820EFAD23B00459CC1 /* log.h */ = {isa = PBXFileReference; fileEncoding = 4; lastKnownFileType = sourcecode.c.h; path = log.h; sourceTree = "<group>"; };
		934DD8830EFAD23B00459CC1 /* lruishmap.h */ = {isa = PBXFileReference; fileEncoding = 4; lastKnownFileType = sourcecode.c.h; path = lruishmap.h; sourceTree = "<group>"; };
		934DD8840EFAD23B00459CC1 /* miniwebserver.cpp */ = {isa = PBXFileReference; fileEncoding = 4; lastKnownFileType = sourcecode.cpp.cpp; path = miniwebserver.cpp; sourceTree = "<group>"; };
		934DD8850EFAD23B00459CC1 /* miniwebserver.h */ = {isa = PBXFileReference; fileEncoding = 4; lastKnownFileType = sourcecode.c.h; path = miniwebserver.h; sourceTree = "<group>"; };
		934DD8870EFAD23B00459CC1 /* mmap.cpp */ = {isa = PBXFileReference; fileEncoding = 4; lastKnownFileType = sourcecode.cpp.cpp; path = mmap.cpp; sourceTree = "<group>"; };
		934DD8880EFAD23B00459CC1 /* mmap.h */ = {isa = PBXFileReference; fileEncoding = 4; lastKnownFileType = sourcecode.c.h; path = mmap.h; sourceTree = "<group>"; };
		934DD88A0EFAD23B00459CC1 /* sock.cpp */ = {isa = PBXFileReference; fileEncoding = 4; lastKnownFileType = sourcecode.cpp.cpp; path = sock.cpp; sourceTree = "<group>"; };
		934DD88B0EFAD23B00459CC1 /* sock.h */ = {isa = PBXFileReference; fileEncoding = 4; lastKnownFileType = sourcecode.c.h; path = sock.h; sourceTree = "<group>"; };
		934DD88D0EFAD23B00459CC1 /* unittest.h */ = {isa = PBXFileReference; fileEncoding = 4; lastKnownFileType = sourcecode.c.h; path = unittest.h; sourceTree = "<group>"; };
		934DD88E0EFAD23B00459CC1 /* util.cpp */ = {isa = PBXFileReference; fileEncoding = 4; lastKnownFileType = sourcecode.cpp.cpp; path = util.cpp; sourceTree = "<group>"; };
		9350E1220F8CFFB300B07A1C /* error2.js */ = {isa = PBXFileReference; fileEncoding = 4; lastKnownFileType = sourcecode.javascript; path = error2.js; sourceTree = "<group>"; };
		936AB4BB0F3A5B0300D5015F /* update3.js */ = {isa = PBXFileReference; fileEncoding = 4; lastKnownFileType = sourcecode.javascript; path = update3.js; sourceTree = "<group>"; };
		936AB9350F3C8AB800D5015F /* _lodeRunner.js */ = {isa = PBXFileReference; fileEncoding = 4; lastKnownFileType = sourcecode.javascript; path = _lodeRunner.js; sourceTree = "<group>"; };
		936B89590F4C899400934AF2 /* file.h */ = {isa = PBXFileReference; fileEncoding = 4; lastKnownFileType = sourcecode.c.h; path = file.h; sourceTree = "<group>"; };
		936B895A0F4C899400934AF2 /* md5.c */ = {isa = PBXFileReference; fileEncoding = 4; lastKnownFileType = sourcecode.c.c; path = md5.c; sourceTree = "<group>"; };
		936B895B0F4C899400934AF2 /* md5.h */ = {isa = PBXFileReference; fileEncoding = 4; lastKnownFileType = sourcecode.c.h; path = md5.h; sourceTree = "<group>"; };
		936B895C0F4C899400934AF2 /* md5.hpp */ = {isa = PBXFileReference; fileEncoding = 4; lastKnownFileType = sourcecode.cpp.h; path = md5.hpp; sourceTree = "<group>"; };
		936B895D0F4C899400934AF2 /* md5main.c */ = {isa = PBXFileReference; fileEncoding = 4; lastKnownFileType = sourcecode.c.c; path = md5main.c; sourceTree = "<group>"; };
		936B895E0F4C899400934AF2 /* message.cpp */ = {isa = PBXFileReference; fileEncoding = 4; lastKnownFileType = sourcecode.cpp.cpp; path = message.cpp; sourceTree = "<group>"; };
		936B895F0F4C899400934AF2 /* message.h */ = {isa = PBXFileReference; fileEncoding = 4; lastKnownFileType = sourcecode.c.h; path = message.h; sourceTree = "<group>"; };
		936B89600F4C899400934AF2 /* top.h */ = {isa = PBXFileReference; fileEncoding = 4; lastKnownFileType = sourcecode.c.h; path = top.h; sourceTree = "<group>"; };
		937CACE90F27BF4900C57AA6 /* socktests.cpp */ = {isa = PBXFileReference; fileEncoding = 4; lastKnownFileType = sourcecode.cpp.cpp; path = socktests.cpp; sourceTree = "<group>"; };
		937D0E340F28CB070071FFA9 /* repltests.cpp */ = {isa = PBXFileReference; fileEncoding = 4; lastKnownFileType = sourcecode.cpp.cpp; path = repltests.cpp; sourceTree = "<group>"; };
		937D14AB0F2A225F0071FFA9 /* nonce.h */ = {isa = PBXFileReference; fileEncoding = 4; lastKnownFileType = sourcecode.c.h; path = nonce.h; sourceTree = "<group>"; };
		937D14AC0F2A226E0071FFA9 /* nonce.cpp */ = {isa = PBXFileReference; fileEncoding = 4; lastKnownFileType = sourcecode.cpp.cpp; path = nonce.cpp; sourceTree = "<group>"; };
		938A7A420F54871000FB7A07 /* storage.cpp */ = {isa = PBXFileReference; fileEncoding = 4; lastKnownFileType = sourcecode.cpp.cpp; path = storage.cpp; sourceTree = "<group>"; };
		938A7A430F54873600FB7A07 /* concurrency.h */ = {isa = PBXFileReference; fileEncoding = 4; lastKnownFileType = sourcecode.c.h; path = concurrency.h; sourceTree = "<group>"; };
		938A7A440F54873600FB7A07 /* queryutil.cpp */ = {isa = PBXFileReference; fileEncoding = 4; lastKnownFileType = sourcecode.cpp.cpp; path = queryutil.cpp; sourceTree = "<group>"; };
		938A7A450F54873600FB7A07 /* queryutil.h */ = {isa = PBXFileReference; fileEncoding = 4; lastKnownFileType = sourcecode.c.h; path = queryutil.h; sourceTree = "<group>"; };
		938A7A460F54873600FB7A07 /* rec.h */ = {isa = PBXFileReference; fileEncoding = 4; lastKnownFileType = sourcecode.c.h; path = rec.h; sourceTree = "<group>"; };
		938A7A470F54873600FB7A07 /* reccache.cpp */ = {isa = PBXFileReference; fileEncoding = 4; lastKnownFileType = sourcecode.cpp.cpp; path = reccache.cpp; sourceTree = "<group>"; };
		938A7A480F54873600FB7A07 /* reccache.h */ = {isa = PBXFileReference; fileEncoding = 4; lastKnownFileType = sourcecode.c.h; path = reccache.h; sourceTree = "<group>"; };
		938A7A490F54873600FB7A07 /* reci.h */ = {isa = PBXFileReference; fileEncoding = 4; lastKnownFileType = sourcecode.c.h; path = reci.h; sourceTree = "<group>"; };
		938A7A4A0F54873600FB7A07 /* recstore.h */ = {isa = PBXFileReference; fileEncoding = 4; lastKnownFileType = sourcecode.c.h; path = recstore.h; sourceTree = "<group>"; };
		939C67200F535D72006570D3 /* cursor8.js */ = {isa = PBXFileReference; fileEncoding = 4; lastKnownFileType = sourcecode.javascript; path = cursor8.js; sourceTree = "<group>"; };
		93A13A210F4620A500AF1B0D /* commands.cpp */ = {isa = PBXFileReference; fileEncoding = 4; lastKnownFileType = sourcecode.cpp.cpp; path = commands.cpp; sourceTree = "<group>"; };
		93A13A230F4620A500AF1B0D /* config.cpp */ = {isa = PBXFileReference; fileEncoding = 4; lastKnownFileType = sourcecode.cpp.cpp; path = config.cpp; sourceTree = "<group>"; };
		93A13A240F4620A500AF1B0D /* config.h */ = {isa = PBXFileReference; fileEncoding = 4; lastKnownFileType = sourcecode.c.h; path = config.h; sourceTree = "<group>"; };
		93A13A270F4620A500AF1B0D /* request.cpp */ = {isa = PBXFileReference; fileEncoding = 4; lastKnownFileType = sourcecode.cpp.cpp; path = request.cpp; sourceTree = "<group>"; };
		93A13A280F4620A500AF1B0D /* request.h */ = {isa = PBXFileReference; fileEncoding = 4; lastKnownFileType = sourcecode.c.h; path = request.h; sourceTree = "<group>"; };
		93A13A2A0F4620A500AF1B0D /* server.cpp */ = {isa = PBXFileReference; fileEncoding = 4; lastKnownFileType = sourcecode.cpp.cpp; path = server.cpp; sourceTree = "<group>"; };
		93A13A2B0F4620A500AF1B0D /* server.h */ = {isa = PBXFileReference; fileEncoding = 4; lastKnownFileType = sourcecode.c.h; path = server.h; sourceTree = "<group>"; };
		93A13A2D0F4620A500AF1B0D /* shard.cpp */ = {isa = PBXFileReference; fileEncoding = 4; lastKnownFileType = sourcecode.cpp.cpp; path = shard.cpp; sourceTree = "<group>"; };
		93A13A2E0F4620A500AF1B0D /* shard.h */ = {isa = PBXFileReference; fileEncoding = 4; lastKnownFileType = sourcecode.c.h; path = shard.h; sourceTree = "<group>"; };
		93A13A300F4620A500AF1B0D /* strategy_single.cpp */ = {isa = PBXFileReference; fileEncoding = 4; lastKnownFileType = sourcecode.cpp.cpp; path = strategy_single.cpp; sourceTree = "<group>"; };
		93A13A330F4620E500AF1B0D /* dump.cpp */ = {isa = PBXFileReference; fileEncoding = 4; lastKnownFileType = sourcecode.cpp.cpp; path = dump.cpp; sourceTree = "<group>"; };
		93A13A350F4620E500AF1B0D /* export.cpp */ = {isa = PBXFileReference; fileEncoding = 4; lastKnownFileType = sourcecode.cpp.cpp; path = export.cpp; sourceTree = "<group>"; };
		93A13A370F4620E500AF1B0D /* files.cpp */ = {isa = PBXFileReference; fileEncoding = 4; lastKnownFileType = sourcecode.cpp.cpp; path = files.cpp; sourceTree = "<group>"; };
		93A13A390F4620E500AF1B0D /* importJSON.cpp */ = {isa = PBXFileReference; fileEncoding = 4; lastKnownFileType = sourcecode.cpp.cpp; path = importJSON.cpp; sourceTree = "<group>"; };
		93A13A3B0F4620E500AF1B0D /* restore.cpp */ = {isa = PBXFileReference; fileEncoding = 4; lastKnownFileType = sourcecode.cpp.cpp; path = restore.cpp; sourceTree = "<group>"; };
		93A13A3D0F4620E500AF1B0D /* sniffer.cpp */ = {isa = PBXFileReference; fileEncoding = 4; lastKnownFileType = sourcecode.cpp.cpp; path = sniffer.cpp; sourceTree = "<group>"; };
		93A13A3F0F4620E500AF1B0D /* Tool.cpp */ = {isa = PBXFileReference; fileEncoding = 4; lastKnownFileType = sourcecode.cpp.cpp; path = Tool.cpp; sourceTree = "<group>"; };
		93A13A400F4620E500AF1B0D /* Tool.h */ = {isa = PBXFileReference; fileEncoding = 4; lastKnownFileType = sourcecode.c.h; path = Tool.h; sourceTree = "<group>"; };
		93A6E10C0F24CF9800DA4EBF /* lasterror.h */ = {isa = PBXFileReference; fileEncoding = 4; lastKnownFileType = sourcecode.c.h; path = lasterror.h; sourceTree = "<group>"; };
		93A6E10D0F24CFB100DA4EBF /* flushtest.cpp */ = {isa = PBXFileReference; fileEncoding = 4; lastKnownFileType = sourcecode.cpp.cpp; path = flushtest.cpp; sourceTree = "<group>"; };
		93A6E10E0F24CFD300DA4EBF /* security.h */ = {isa = PBXFileReference; fileEncoding = 4; lastKnownFileType = sourcecode.c.h; path = security.h; sourceTree = "<group>"; };
		93A6E10F0F24CFEA00DA4EBF /* security_commands.cpp */ = {isa = PBXFileReference; fileEncoding = 4; lastKnownFileType = sourcecode.cpp.cpp; path = security_commands.cpp; sourceTree = "<group>"; };
		93A8CD170F33B78D00C92B85 /* mmap_mm.cpp */ = {isa = PBXFileReference; fileEncoding = 4; lastKnownFileType = sourcecode.cpp.cpp; name = mmap_mm.cpp; path = util/mmap_mm.cpp; sourceTree = SOURCE_ROOT; };
		93A8CD180F33B7A000C92B85 /* mmap_posix.cpp */ = {isa = PBXFileReference; fileEncoding = 4; lastKnownFileType = sourcecode.cpp.cpp; name = mmap_posix.cpp; path = util/mmap_posix.cpp; sourceTree = SOURCE_ROOT; };
		93A8CD190F33B7AF00C92B85 /* mmap_win.cpp */ = {isa = PBXFileReference; fileEncoding = 4; lastKnownFileType = sourcecode.cpp.cpp; name = mmap_win.cpp; path = util/mmap_win.cpp; sourceTree = SOURCE_ROOT; };
		93A8D1D30F37544800C92B85 /* _runner.js */ = {isa = PBXFileReference; fileEncoding = 4; lastKnownFileType = sourcecode.javascript; path = _runner.js; sourceTree = "<group>"; };
		93A8D1D40F37544800C92B85 /* apitest_db.js */ = {isa = PBXFileReference; fileEncoding = 4; lastKnownFileType = sourcecode.javascript; path = apitest_db.js; sourceTree = "<group>"; };
		93A8D1D50F37544800C92B85 /* apitest_dbcollection.js */ = {isa = PBXFileReference; fileEncoding = 4; lastKnownFileType = sourcecode.javascript; path = apitest_dbcollection.js; sourceTree = "<group>"; };
		93A8D1D60F37544800C92B85 /* auth.js */ = {isa = PBXFileReference; fileEncoding = 4; lastKnownFileType = sourcecode.javascript; path = auth.js; sourceTree = "<group>"; };
		93A8D1D70F37544800C92B85 /* basic1.js */ = {isa = PBXFileReference; fileEncoding = 4; lastKnownFileType = sourcecode.javascript; path = basic1.js; sourceTree = "<group>"; };
		93A8D1D80F37544800C92B85 /* basic2.js */ = {isa = PBXFileReference; fileEncoding = 4; lastKnownFileType = sourcecode.javascript; path = basic2.js; sourceTree = "<group>"; };
		93A8D1D90F37544800C92B85 /* basic3.js */ = {isa = PBXFileReference; fileEncoding = 4; lastKnownFileType = sourcecode.javascript; path = basic3.js; sourceTree = "<group>"; };
		93A8D1DA0F37544800C92B85 /* basic4.js */ = {isa = PBXFileReference; fileEncoding = 4; lastKnownFileType = sourcecode.javascript; path = basic4.js; sourceTree = "<group>"; };
		93A8D1DB0F37544800C92B85 /* basic5.js */ = {isa = PBXFileReference; fileEncoding = 4; lastKnownFileType = sourcecode.javascript; path = basic5.js; sourceTree = "<group>"; };
		93A8D1DC0F37544800C92B85 /* basic6.js */ = {isa = PBXFileReference; fileEncoding = 4; lastKnownFileType = sourcecode.javascript; path = basic6.js; sourceTree = "<group>"; };
		93A8D1DD0F37544800C92B85 /* basic7.js */ = {isa = PBXFileReference; fileEncoding = 4; lastKnownFileType = sourcecode.javascript; path = basic7.js; sourceTree = "<group>"; };
		93A8D1DE0F37544800C92B85 /* capped.js */ = {isa = PBXFileReference; fileEncoding = 4; lastKnownFileType = sourcecode.javascript; path = capped.js; sourceTree = "<group>"; };
		93A8D1DF0F37544800C92B85 /* capped2.js */ = {isa = PBXFileReference; fileEncoding = 4; lastKnownFileType = sourcecode.javascript; path = capped2.js; sourceTree = "<group>"; };
		93A8D1E00F37544800C92B85 /* cursor2.js */ = {isa = PBXFileReference; fileEncoding = 4; lastKnownFileType = sourcecode.javascript; path = cursor2.js; sourceTree = "<group>"; };
		93A8D1E10F37544800C92B85 /* cursor3.js */ = {isa = PBXFileReference; fileEncoding = 4; lastKnownFileType = sourcecode.javascript; path = cursor3.js; sourceTree = "<group>"; };
		93A8D1E20F37544800C92B85 /* cursor4.js */ = {isa = PBXFileReference; fileEncoding = 4; lastKnownFileType = sourcecode.javascript; path = cursor4.js; sourceTree = "<group>"; };
		93A8D1E30F37544800C92B85 /* cursor5.js */ = {isa = PBXFileReference; fileEncoding = 4; lastKnownFileType = sourcecode.javascript; path = cursor5.js; sourceTree = "<group>"; };
		93A8D1E40F37544800C92B85 /* cursor6.js */ = {isa = PBXFileReference; fileEncoding = 4; lastKnownFileType = sourcecode.javascript; path = cursor6.js; sourceTree = "<group>"; };
		93A8D1E50F37544800C92B85 /* cursor7.js */ = {isa = PBXFileReference; fileEncoding = 4; lastKnownFileType = sourcecode.javascript; path = cursor7.js; sourceTree = "<group>"; };
		93A8D1E60F37544800C92B85 /* error1.js */ = {isa = PBXFileReference; fileEncoding = 4; lastKnownFileType = sourcecode.javascript; path = error1.js; sourceTree = "<group>"; };
		93A8D1E70F37544800C92B85 /* find1.js */ = {isa = PBXFileReference; fileEncoding = 4; lastKnownFileType = sourcecode.javascript; path = find1.js; sourceTree = "<group>"; };
		93A8D1E80F37544800C92B85 /* find2.js */ = {isa = PBXFileReference; fileEncoding = 4; lastKnownFileType = sourcecode.javascript; path = find2.js; sourceTree = "<group>"; };
		93A8D1E90F37544800C92B85 /* find3.js */ = {isa = PBXFileReference; fileEncoding = 4; lastKnownFileType = sourcecode.javascript; path = find3.js; sourceTree = "<group>"; };
		93A8D1EA0F37544800C92B85 /* index1.js */ = {isa = PBXFileReference; fileEncoding = 4; lastKnownFileType = sourcecode.javascript; path = index1.js; sourceTree = "<group>"; };
		93A8D1EB0F37544800C92B85 /* index2.js */ = {isa = PBXFileReference; fileEncoding = 4; lastKnownFileType = sourcecode.javascript; path = index2.js; sourceTree = "<group>"; };
		93A8D1EC0F37544800C92B85 /* index3.js */ = {isa = PBXFileReference; fileEncoding = 4; lastKnownFileType = sourcecode.javascript; path = index3.js; sourceTree = "<group>"; };
		93A8D1ED0F37544800C92B85 /* index4.js */ = {isa = PBXFileReference; fileEncoding = 4; lastKnownFileType = sourcecode.javascript; path = index4.js; sourceTree = "<group>"; };
		93A8D1EE0F37544800C92B85 /* index5.js */ = {isa = PBXFileReference; fileEncoding = 4; lastKnownFileType = sourcecode.javascript; path = index5.js; sourceTree = "<group>"; };
		93A8D1EF0F37544800C92B85 /* index6.js */ = {isa = PBXFileReference; fileEncoding = 4; lastKnownFileType = sourcecode.javascript; path = index6.js; sourceTree = "<group>"; };
		93A8D1F00F37544800C92B85 /* index7.js */ = {isa = PBXFileReference; fileEncoding = 4; lastKnownFileType = sourcecode.javascript; path = index7.js; sourceTree = "<group>"; };
		93A8D1F10F37544800C92B85 /* index_check1.js */ = {isa = PBXFileReference; fileEncoding = 4; lastKnownFileType = sourcecode.javascript; path = index_check1.js; sourceTree = "<group>"; };
		93A8D1F20F37544800C92B85 /* jni1.js */ = {isa = PBXFileReference; fileEncoding = 4; lastKnownFileType = sourcecode.javascript; path = jni1.js; sourceTree = "<group>"; };
		93A8D1F30F37544800C92B85 /* jni2.js */ = {isa = PBXFileReference; fileEncoding = 4; lastKnownFileType = sourcecode.javascript; path = jni2.js; sourceTree = "<group>"; };
		93A8D1F40F37544800C92B85 /* jni3.js */ = {isa = PBXFileReference; fileEncoding = 4; lastKnownFileType = sourcecode.javascript; path = jni3.js; sourceTree = "<group>"; };
		93A8D1F50F37544800C92B85 /* jni4.js */ = {isa = PBXFileReference; fileEncoding = 4; lastKnownFileType = sourcecode.javascript; path = jni4.js; sourceTree = "<group>"; };
		93A8D1F60F37544800C92B85 /* jni7.js */ = {isa = PBXFileReference; fileEncoding = 4; lastKnownFileType = sourcecode.javascript; path = jni7.js; sourceTree = "<group>"; };
		93A8D1F70F37544800C92B85 /* jni8.js */ = {isa = PBXFileReference; fileEncoding = 4; lastKnownFileType = sourcecode.javascript; path = jni8.js; sourceTree = "<group>"; };
		93A8D1F80F37544800C92B85 /* jni9.js */ = {isa = PBXFileReference; fileEncoding = 4; lastKnownFileType = sourcecode.javascript; path = jni9.js; sourceTree = "<group>"; };
		93A8D1FC0F37544800C92B85 /* objid1.js */ = {isa = PBXFileReference; fileEncoding = 4; lastKnownFileType = sourcecode.javascript; path = objid1.js; sourceTree = "<group>"; };
		93A8D1FD0F37544800C92B85 /* objid2.js */ = {isa = PBXFileReference; fileEncoding = 4; lastKnownFileType = sourcecode.javascript; path = objid2.js; sourceTree = "<group>"; };
		93A8D1FE0F37544800C92B85 /* objid3.js */ = {isa = PBXFileReference; fileEncoding = 4; lastKnownFileType = sourcecode.javascript; path = objid3.js; sourceTree = "<group>"; };
		93A8D2000F37544800C92B85 /* find1.js */ = {isa = PBXFileReference; fileEncoding = 4; lastKnownFileType = sourcecode.javascript; path = find1.js; sourceTree = "<group>"; };
		93A8D2010F37544800C92B85 /* remove.js */ = {isa = PBXFileReference; fileEncoding = 4; lastKnownFileType = sourcecode.javascript; path = remove.js; sourceTree = "<group>"; };
		93A8D2020F37544800C92B85 /* remove2.js */ = {isa = PBXFileReference; fileEncoding = 4; lastKnownFileType = sourcecode.javascript; path = remove2.js; sourceTree = "<group>"; };
		93A8D2030F37544800C92B85 /* remove4.js */ = {isa = PBXFileReference; fileEncoding = 4; lastKnownFileType = sourcecode.javascript; path = remove4.js; sourceTree = "<group>"; };
		93A8D2050F37544800C92B85 /* pair1.js */ = {isa = PBXFileReference; fileEncoding = 4; lastKnownFileType = sourcecode.javascript; path = pair1.js; sourceTree = "<group>"; };
		93A8D2060F37544800C92B85 /* pair2.js */ = {isa = PBXFileReference; fileEncoding = 4; lastKnownFileType = sourcecode.javascript; path = pair2.js; sourceTree = "<group>"; };
		93A8D2070F37544800C92B85 /* repl1.js */ = {isa = PBXFileReference; fileEncoding = 4; lastKnownFileType = sourcecode.javascript; path = repl1.js; sourceTree = "<group>"; };
		93A8D2080F37544800C92B85 /* repl2.js */ = {isa = PBXFileReference; fileEncoding = 4; lastKnownFileType = sourcecode.javascript; path = repl2.js; sourceTree = "<group>"; };
		93A8D2090F37544800C92B85 /* repl3.js */ = {isa = PBXFileReference; fileEncoding = 4; lastKnownFileType = sourcecode.javascript; path = repl3.js; sourceTree = "<group>"; };
		93A8D20A0F37544800C92B85 /* sort1.js */ = {isa = PBXFileReference; fileEncoding = 4; lastKnownFileType = sourcecode.javascript; path = sort1.js; sourceTree = "<group>"; };
		93A8D20B0F37544800C92B85 /* sort2.js */ = {isa = PBXFileReference; fileEncoding = 4; lastKnownFileType = sourcecode.javascript; path = sort2.js; sourceTree = "<group>"; };
		93A8D20C0F37544800C92B85 /* sort3.js */ = {isa = PBXFileReference; fileEncoding = 4; lastKnownFileType = sourcecode.javascript; path = sort3.js; sourceTree = "<group>"; };
		93A8D20D0F37544800C92B85 /* sort_numeric.js */ = {isa = PBXFileReference; fileEncoding = 4; lastKnownFileType = sourcecode.javascript; path = sort_numeric.js; sourceTree = "<group>"; };
		93A8D20E0F37544800C92B85 /* uniqueness.js */ = {isa = PBXFileReference; fileEncoding = 4; lastKnownFileType = sourcecode.javascript; path = uniqueness.js; sourceTree = "<group>"; };
		93A8D20F0F37544800C92B85 /* update.js */ = {isa = PBXFileReference; fileEncoding = 4; lastKnownFileType = sourcecode.javascript; path = update.js; sourceTree = "<group>"; };
		93A8D2100F37544800C92B85 /* update2.js */ = {isa = PBXFileReference; fileEncoding = 4; lastKnownFileType = sourcecode.javascript; path = update2.js; sourceTree = "<group>"; };
		93A8D2110F37544800C92B85 /* where1.js */ = {isa = PBXFileReference; fileEncoding = 4; lastKnownFileType = sourcecode.javascript; path = where1.js; sourceTree = "<group>"; };
		93A8D8200F38FE2400C92B85 /* autoid.js */ = {isa = PBXFileReference; fileEncoding = 4; lastKnownFileType = sourcecode.javascript; path = autoid.js; sourceTree = "<group>"; };
		93AB914E0F4F1C7A0020A046 /* javajstests.cpp */ = {isa = PBXFileReference; fileEncoding = 4; lastKnownFileType = sourcecode.cpp.cpp; path = javajstests.cpp; sourceTree = "<group>"; };
		93AB914F0F4F1C970020A046 /* _runner_leak.js */ = {isa = PBXFileReference; fileEncoding = 4; lastKnownFileType = sourcecode.javascript; path = _runner_leak.js; sourceTree = "<group>"; };
		93AB91500F4F1C970020A046 /* _runner_leak_nojni.js */ = {isa = PBXFileReference; fileEncoding = 4; lastKnownFileType = sourcecode.javascript; path = _runner_leak_nojni.js; sourceTree = "<group>"; };
		93AB91510F4F1C970020A046 /* _runner_sharding.js */ = {isa = PBXFileReference; fileEncoding = 4; lastKnownFileType = sourcecode.javascript; path = _runner_sharding.js; sourceTree = "<group>"; };
		93AB91520F4F1C970020A046 /* eval1.js */ = {isa = PBXFileReference; fileEncoding = 4; lastKnownFileType = sourcecode.javascript; path = eval1.js; sourceTree = "<group>"; };
		93AB91530F4F1C970020A046 /* eval2.js */ = {isa = PBXFileReference; fileEncoding = 4; lastKnownFileType = sourcecode.javascript; path = eval2.js; sourceTree = "<group>"; };
		93AF75500F216D0300994C66 /* jsontests.cpp */ = {isa = PBXFileReference; fileEncoding = 4; lastKnownFileType = sourcecode.cpp.cpp; path = jsontests.cpp; sourceTree = "<group>"; };
		93B4A81A0F1C01B4000C862C /* security.cpp */ = {isa = PBXFileReference; fileEncoding = 4; lastKnownFileType = sourcecode.cpp.cpp; path = security.cpp; sourceTree = "<group>"; };
		93B4A81B0F1C01D8000C862C /* lasterror.cpp */ = {isa = PBXFileReference; fileEncoding = 4; lastKnownFileType = sourcecode.cpp.cpp; path = lasterror.cpp; sourceTree = "<group>"; };
		93B4A8290F1C024C000C862C /* cursor.cpp */ = {isa = PBXFileReference; fileEncoding = 4; lastKnownFileType = sourcecode.cpp.cpp; path = cursor.cpp; sourceTree = "<group>"; };
		93B4A82A0F1C0256000C862C /* pdfiletests.cpp */ = {isa = PBXFileReference; fileEncoding = 4; lastKnownFileType = sourcecode.cpp.cpp; path = pdfiletests.cpp; sourceTree = "<group>"; };
		93CCC87F0F8562E900E20FA0 /* datasize.js */ = {isa = PBXFileReference; fileEncoding = 4; lastKnownFileType = sourcecode.javascript; path = datasize.js; sourceTree = "<group>"; };
		93D0C1520EF1D377005253B7 /* jsobjtests.cpp */ = {isa = PBXFileReference; fileEncoding = 4; lastKnownFileType = sourcecode.cpp.cpp; path = jsobjtests.cpp; sourceTree = "<group>"; };
		93D0C1FB0EF1E267005253B7 /* namespacetests.cpp */ = {isa = PBXFileReference; fileEncoding = 4; lastKnownFileType = sourcecode.cpp.cpp; path = namespacetests.cpp; sourceTree = "<group>"; };
		93D19B310F5EF09C0084C329 /* clonecollection.js */ = {isa = PBXFileReference; fileEncoding = 4; lastKnownFileType = sourcecode.javascript; path = clonecollection.js; sourceTree = "<group>"; };
		93D6BBF70F265E1100FE5722 /* matchertests.cpp */ = {isa = PBXFileReference; fileEncoding = 4; lastKnownFileType = sourcecode.cpp.cpp; path = matchertests.cpp; sourceTree = "<group>"; };
		93D6BC9B0F266FC300FE5722 /* querytests.cpp */ = {isa = PBXFileReference; fileEncoding = 4; lastKnownFileType = sourcecode.cpp.cpp; path = querytests.cpp; sourceTree = "<group>"; };
		93D941BF0F77D64F00C3C768 /* replacePeer1.js */ = {isa = PBXFileReference; fileEncoding = 4; lastKnownFileType = sourcecode.javascript; path = replacePeer1.js; sourceTree = "<group>"; };
		93D941C00F77D64F00C3C768 /* replacePeer2.js */ = {isa = PBXFileReference; fileEncoding = 4; lastKnownFileType = sourcecode.javascript; path = replacePeer2.js; sourceTree = "<group>"; };
		93D9469F0F7ABB0600C3C768 /* repl6.js */ = {isa = PBXFileReference; fileEncoding = 4; lastKnownFileType = sourcecode.javascript; path = repl6.js; sourceTree = "<group>"; };
		93D948200F7BF4FA00C3C768 /* remove5.js */ = {isa = PBXFileReference; fileEncoding = 4; lastKnownFileType = sourcecode.javascript; path = remove5.js; sourceTree = "<group>"; };
		93D948210F7BF4FA00C3C768 /* shellfork.js */ = {isa = PBXFileReference; fileEncoding = 4; lastKnownFileType = sourcecode.javascript; path = shellfork.js; sourceTree = "<group>"; };
		93D949B40F7D2A7700C3C768 /* median.js */ = {isa = PBXFileReference; fileEncoding = 4; lastKnownFileType = sourcecode.javascript; path = median.js; sourceTree = "<group>"; };
		93DCDB5B0F93ED98005349BC /* nin.js */ = {isa = PBXFileReference; fileEncoding = 4; lastKnownFileType = sourcecode.javascript; path = nin.js; sourceTree = "<group>"; };
		93DCDBD30F9515AF005349BC /* file_allocator.h */ = {isa = PBXFileReference; fileEncoding = 4; lastKnownFileType = sourcecode.c.h; path = file_allocator.h; sourceTree = "<group>"; };
		93E3C5310F704C9D0029011E /* repl4.js */ = {isa = PBXFileReference; fileEncoding = 4; lastKnownFileType = sourcecode.javascript; path = repl4.js; sourceTree = "<group>"; };
		93E3C5960F7149F40029011E /* repl5.js */ = {isa = PBXFileReference; fileEncoding = 4; lastKnownFileType = sourcecode.javascript; path = repl5.js; sourceTree = "<group>"; };
		93E559BF0F8BC6AC0027A4A6 /* drop.js */ = {isa = PBXFileReference; fileEncoding = 4; lastKnownFileType = sourcecode.javascript; path = drop.js; sourceTree = "<group>"; };
		93E55A260F8BE5320027A4A6 /* rename.js */ = {isa = PBXFileReference; fileEncoding = 4; lastKnownFileType = sourcecode.javascript; path = rename.js; sourceTree = "<group>"; };
		93E727090F4B5B5B004F9B5D /* shardkey.cpp */ = {isa = PBXFileReference; fileEncoding = 4; lastKnownFileType = sourcecode.cpp.cpp; path = shardkey.cpp; sourceTree = "<group>"; };
		93E7270A0F4B5B5B004F9B5D /* shardkey.h */ = {isa = PBXFileReference; fileEncoding = 4; lastKnownFileType = sourcecode.c.h; path = shardkey.h; sourceTree = "<group>"; };
		93F386400F40E27800967EFA /* hint1.js */ = {isa = PBXFileReference; fileEncoding = 4; lastKnownFileType = sourcecode.javascript; path = hint1.js; sourceTree = "<group>"; };
		C6859E8B029090EE04C91782 /* mongo.1 */ = {isa = PBXFileReference; lastKnownFileType = text.man; path = mongo.1; sourceTree = "<group>"; };
/* End PBXFileReference section */

/* Begin PBXGroup section */
		08FB7794FE84155DC02AAC07 /* mongo */ = {
			isa = PBXGroup;
			children = (
				08FB7795FE84155DC02AAC07 /* Source */,
				C6859E8C029090F304C91782 /* Documentation */,
				1AB674ADFE9D54B511CA2CBB /* Products */,
			);
			name = mongo;
			sourceTree = "<group>";
		};
		08FB7795FE84155DC02AAC07 /* Source */ = {
			isa = PBXGroup;
			children = (
				932AC4310F4A5E9D005BF8B0 /* SConstruct */,
				93A13A320F4620E500AF1B0D /* tools */,
				93A13A200F4620A500AF1B0D /* s */,
				93A8D1D10F37544800C92B85 /* jstests */,
				9302D9920F30AB8C00DFA4EF /* shell */,
				9342232A0EF16D4F00608550 /* client */,
				9342238F0EF16DB400608550 /* db */,
				934223850EF16D7000608550 /* dbtests */,
				934DD87B0EFAD23B00459CC1 /* util */,
			);
			name = Source;
			sourceTree = "<group>";
		};
		1AB674ADFE9D54B511CA2CBB /* Products */ = {
			isa = PBXGroup;
			children = (
			);
			name = Products;
			sourceTree = "<group>";
		};
		9302D9920F30AB8C00DFA4EF /* shell */ = {
			isa = PBXGroup;
			children = (
				9302D9930F30AB8C00DFA4EF /* collection.js */,
				9302D9940F30AB8C00DFA4EF /* db.js */,
				9302D9950F30AB8C00DFA4EF /* dbshell.cpp */,
				9302D9970F30AB8C00DFA4EF /* md5.js */,
				9302D9980F30AB8C00DFA4EF /* mongo.js */,
				9302D9990F30AB8C00DFA4EF /* mongo.jsall */,
				9302D99A0F30AB8C00DFA4EF /* mongo.jsh */,
				9302D99B0F30AB8C00DFA4EF /* MongoJS.cpp */,
				9302D99C0F30AB8C00DFA4EF /* MongoJS.h */,
				9302D99E0F30AB8C00DFA4EF /* query.js */,
				9302D99F0F30AB8C00DFA4EF /* ShellUtils.cpp */,
				9302D9A00F30AB8C00DFA4EF /* ShellUtils.h */,
				9302D9A20F30AB8C00DFA4EF /* utils.js */,
			);
			path = shell;
			sourceTree = "<group>";
		};
		933A4D120F55A68600145C4B /* examples */ = {
			isa = PBXGroup;
			children = (
				933A4D130F55A68600145C4B /* authTest.cpp */,
				933A4D150F55A68600145C4B /* clientTest.cpp */,
				933A4D170F55A68600145C4B /* first.cpp */,
				933A4D190F55A68600145C4B /* second.cpp */,
				933A4D1B0F55A68600145C4B /* tail.cpp */,
				933A4D1C0F55A68600145C4B /* tutorial.cpp */,
				933A4D1D0F55A68600145C4B /* whereExample.cpp */,
			);
			path = examples;
			sourceTree = "<group>";
		};
		933E22100F4327B2000209E3 /* perf */ = {
			isa = PBXGroup;
			children = (
				933E22110F4327B2000209E3 /* perftest.cpp */,
				933E22120F4327B2000209E3 /* perftest.o */,
			);
			path = perf;
			sourceTree = "<group>";
		};
		9342232A0EF16D4F00608550 /* client */ = {
			isa = PBXGroup;
			children = (
				93278F570F72D32900844664 /* gridfs.cpp */,
				93278F580F72D32900844664 /* gridfs.h */,
				933A4D120F55A68600145C4B /* examples */,
				9342232B0EF16D4F00608550 /* connpool.cpp */,
				9342232C0EF16D4F00608550 /* connpool.h */,
				9342232D0EF16D4F00608550 /* dbclient.cpp */,
				9342232E0EF16D4F00608550 /* dbclient.h */,
				934223300EF16D4F00608550 /* model.cpp */,
				934223310EF16D4F00608550 /* model.h */,
			);
			path = client;
			sourceTree = "<group>";
		};
		934223850EF16D7000608550 /* dbtests */ = {
			isa = PBXGroup;
			children = (
				93AB914E0F4F1C7A0020A046 /* javajstests.cpp */,
				932AC3EB0F4A5B34005BF8B0 /* queryoptimizertests.cpp */,
				933E22100F4327B2000209E3 /* perf */,
				937D0E340F28CB070071FFA9 /* repltests.cpp */,
				937CACE90F27BF4900C57AA6 /* socktests.cpp */,
				93D6BC9B0F266FC300FE5722 /* querytests.cpp */,
				93D6BBF70F265E1100FE5722 /* matchertests.cpp */,
				93AF75500F216D0300994C66 /* jsontests.cpp */,
				93B4A82A0F1C0256000C862C /* pdfiletests.cpp */,
				93D0C1FB0EF1E267005253B7 /* namespacetests.cpp */,
				93D0C1520EF1D377005253B7 /* jsobjtests.cpp */,
				934223860EF16D7000608550 /* btreetests.cpp */,
				934223880EF16D7000608550 /* dbtests.cpp */,
				934223890EF16D7000608550 /* dbtests.h */,
				9342238C0EF16D7000608550 /* mockdbclient.h */,
				9342238D0EF16D7000608550 /* pairingtests.cpp */,
			);
			path = dbtests;
			sourceTree = "<group>";
		};
		9342238F0EF16DB400608550 /* db */ = {
			isa = PBXGroup;
			children = (
				931A027A0F58AA4400147C0E /* jsobjmanipulator.h */,
				938A7A430F54873600FB7A07 /* concurrency.h */,
				938A7A440F54873600FB7A07 /* queryutil.cpp */,
				938A7A450F54873600FB7A07 /* queryutil.h */,
				938A7A460F54873600FB7A07 /* rec.h */,
				938A7A470F54873600FB7A07 /* reccache.cpp */,
				938A7A480F54873600FB7A07 /* reccache.h */,
				938A7A490F54873600FB7A07 /* reci.h */,
				938A7A4A0F54873600FB7A07 /* recstore.h */,
				938A7A420F54871000FB7A07 /* storage.cpp */,
				93A8CD190F33B7AF00C92B85 /* mmap_win.cpp */,
				93A8CD180F33B7A000C92B85 /* mmap_posix.cpp */,
				93A8CD170F33B78D00C92B85 /* mmap_mm.cpp */,
				937D14AC0F2A226E0071FFA9 /* nonce.cpp */,
				937D14AB0F2A225F0071FFA9 /* nonce.h */,
				93A6E10F0F24CFEA00DA4EBF /* security_commands.cpp */,
				93A6E10E0F24CFD300DA4EBF /* security.h */,
				93A6E10D0F24CFB100DA4EBF /* flushtest.cpp */,
				93A6E10C0F24CF9800DA4EBF /* lasterror.h */,
				93B4A8290F1C024C000C862C /* cursor.cpp */,
				93B4A81B0F1C01D8000C862C /* lasterror.cpp */,
				93B4A81A0F1C01B4000C862C /* security.cpp */,
				934223900EF16DB400608550 /* btree.cpp */,
				934223910EF16DB400608550 /* btree.h */,
				934223920EF16DB400608550 /* btreecursor.cpp */,
				934223930EF16DB400608550 /* clientcursor.cpp */,
				934223940EF16DB400608550 /* clientcursor.h */,
				934223950EF16DB400608550 /* cloner.cpp */,
				934223960EF16DB400608550 /* commands.cpp */,
				934223970EF16DB400608550 /* commands.h */,
				934223980EF16DB400608550 /* cursor.h */,
				934223990EF16DB400608550 /* database.h */,
				9342239A0EF16DB400608550 /* db.cpp */,
				9342239B0EF16DB400608550 /* db.h */,
				9342239F0EF16DB400608550 /* dbcommands.cpp */,
				934223A00EF16DB400608550 /* dbeval.cpp */,
				934223A10EF16DB400608550 /* dbhelpers.cpp */,
				934223A20EF16DB400608550 /* dbhelpers.h */,
				934223A30EF16DB400608550 /* dbinfo.cpp */,
				934223A40EF16DB400608550 /* dbinfo.h */,
				934223A50EF16DB400608550 /* dbmessage.h */,
				934223A60EF16DB400608550 /* dbwebserver.cpp */,
				934223A70EF16DB400608550 /* instance.cpp */,
				934223A80EF16DB400608550 /* instance.h */,
				934223A90EF16DB400608550 /* introspect.cpp */,
				934223AA0EF16DB400608550 /* introspect.h */,
				934223AB0EF16DB400608550 /* javajs.cpp */,
				934223AC0EF16DB400608550 /* javajs.h */,
				934223AD0EF16DB400608550 /* javatest.cpp */,
				934223AE0EF16DB400608550 /* jsobj.cpp */,
				934223AF0EF16DB400608550 /* jsobj.h */,
				934223B00EF16DB400608550 /* json.cpp */,
				934223B10EF16DB400608550 /* json.h */,
				934223B70EF16DB400608550 /* matcher.cpp */,
				934223B80EF16DB400608550 /* matcher.h */,
				934223B90EF16DB400608550 /* minilex.h */,
				934223BA0EF16DB400608550 /* namespace.cpp */,
				934223BB0EF16DB400608550 /* namespace.h */,
				934223BD0EF16DB400608550 /* pdfile.cpp */,
				934223BE0EF16DB400608550 /* pdfile.h */,
				934223BF0EF16DB400608550 /* query.cpp */,
				934223C00EF16DB400608550 /* query.h */,
				934223C10EF16DB400608550 /* queryoptimizer.cpp */,
				934223C20EF16DB400608550 /* queryoptimizer.h */,
				934223C30EF16DB400608550 /* repl.cpp */,
				934223C40EF16DB400608550 /* repl.h */,
				934223C50EF16DB400608550 /* replset.h */,
				934223C60EF16DB400608550 /* resource.h */,
				934223C70EF16DB400608550 /* scanandorder.h */,
				934223C80EF16DB400608550 /* storage.h */,
				934223C90EF16DB400608550 /* tests.cpp */,
			);
			path = db;
			sourceTree = "<group>";
		};
		934DD87B0EFAD23B00459CC1 /* util */ = {
			isa = PBXGroup;
			children = (
				93DCDBD30F9515AF005349BC /* file_allocator.h */,
				931184DC0F83C95800A6DC44 /* message_server_port.cpp */,
				936B89590F4C899400934AF2 /* file.h */,
				936B895A0F4C899400934AF2 /* md5.c */,
				936B895B0F4C899400934AF2 /* md5.h */,
				936B895C0F4C899400934AF2 /* md5.hpp */,
				936B895D0F4C899400934AF2 /* md5main.c */,
				936B895E0F4C899400934AF2 /* message.cpp */,
				936B895F0F4C899400934AF2 /* message.h */,
				936B89600F4C899400934AF2 /* top.h */,
				934DD87C0EFAD23B00459CC1 /* background.cpp */,
				934DD87D0EFAD23B00459CC1 /* background.h */,
				934DD87F0EFAD23B00459CC1 /* builder.h */,
				934DD8800EFAD23B00459CC1 /* goodies.h */,
				934DD8810EFAD23B00459CC1 /* hashtab.h */,
				934DD8820EFAD23B00459CC1 /* log.h */,
				934DD8830EFAD23B00459CC1 /* lruishmap.h */,
				934DD8840EFAD23B00459CC1 /* miniwebserver.cpp */,
				934DD8850EFAD23B00459CC1 /* miniwebserver.h */,
				934DD8870EFAD23B00459CC1 /* mmap.cpp */,
				934DD8880EFAD23B00459CC1 /* mmap.h */,
				934DD88A0EFAD23B00459CC1 /* sock.cpp */,
				934DD88B0EFAD23B00459CC1 /* sock.h */,
				934DD88D0EFAD23B00459CC1 /* unittest.h */,
				934DD88E0EFAD23B00459CC1 /* util.cpp */,
			);
			path = util;
			sourceTree = "<group>";
		};
		93A13A200F4620A500AF1B0D /* s */ = {
			isa = PBXGroup;
			children = (
				93278F610F72D39400844664 /* cursors.cpp */,
				93278F620F72D39400844664 /* cursors.h */,
				93278F630F72D39400844664 /* d_logic.cpp */,
				93278F640F72D39400844664 /* d_logic.h */,
				93278F650F72D39400844664 /* strategy.cpp */,
				93278F660F72D39400844664 /* strategy.h */,
				93278F670F72D39400844664 /* strategy_shard.cpp */,
				93E727090F4B5B5B004F9B5D /* shardkey.cpp */,
				93E7270A0F4B5B5B004F9B5D /* shardkey.h */,
				93A13A210F4620A500AF1B0D /* commands.cpp */,
				93A13A230F4620A500AF1B0D /* config.cpp */,
				93A13A240F4620A500AF1B0D /* config.h */,
				93A13A270F4620A500AF1B0D /* request.cpp */,
				93A13A280F4620A500AF1B0D /* request.h */,
				93A13A2A0F4620A500AF1B0D /* server.cpp */,
				93A13A2B0F4620A500AF1B0D /* server.h */,
				93A13A2D0F4620A500AF1B0D /* shard.cpp */,
				93A13A2E0F4620A500AF1B0D /* shard.h */,
				93A13A300F4620A500AF1B0D /* strategy_single.cpp */,
			);
			path = s;
			sourceTree = "<group>";
		};
		93A13A320F4620E500AF1B0D /* tools */ = {
			isa = PBXGroup;
			children = (
				931186FB0F8535FF00A6DC44 /* bridge.cpp */,
				93A13A330F4620E500AF1B0D /* dump.cpp */,
				93A13A350F4620E500AF1B0D /* export.cpp */,
				93A13A370F4620E500AF1B0D /* files.cpp */,
				93A13A390F4620E500AF1B0D /* importJSON.cpp */,
				93A13A3B0F4620E500AF1B0D /* restore.cpp */,
				93A13A3D0F4620E500AF1B0D /* sniffer.cpp */,
				93A13A3F0F4620E500AF1B0D /* Tool.cpp */,
				93A13A400F4620E500AF1B0D /* Tool.h */,
			);
			path = tools;
			sourceTree = "<group>";
		};
		93A8D1D10F37544800C92B85 /* jstests */ = {
			isa = PBXGroup;
			children = (
<<<<<<< HEAD
=======
				9343373F0F9CD6900019D5C0 /* index8.js */,
				93AE6FB10F9631A200857F1C /* disk */,
>>>>>>> 56959de5
				93DCDB5B0F93ED98005349BC /* nin.js */,
				9350E1220F8CFFB300B07A1C /* error2.js */,
				93E55A260F8BE5320027A4A6 /* rename.js */,
				93E559BF0F8BC6AC0027A4A6 /* drop.js */,
				9339D4470F8B9D290063DBEF /* multi.js */,
				93202DE40F879CB600AF3B71 /* all.js */,
				93CCC87F0F8562E900E20FA0 /* datasize.js */,
				93D949B40F7D2A7700C3C768 /* median.js */,
				93D948200F7BF4FA00C3C768 /* remove5.js */,
				93D948210F7BF4FA00C3C768 /* shellfork.js */,
				93D19B300F5EF09C0084C329 /* clone */,
				939C67200F535D72006570D3 /* cursor8.js */,
				93AB914F0F4F1C970020A046 /* _runner_leak.js */,
				93AB91500F4F1C970020A046 /* _runner_leak_nojni.js */,
				93AB91510F4F1C970020A046 /* _runner_sharding.js */,
				93AB91520F4F1C970020A046 /* eval1.js */,
				93AB91530F4F1C970020A046 /* eval2.js */,
				93F386400F40E27800967EFA /* hint1.js */,
				936AB9350F3C8AB800D5015F /* _lodeRunner.js */,
				936AB4BB0F3A5B0300D5015F /* update3.js */,
				93A8D8200F38FE2400C92B85 /* autoid.js */,
				93A8D1D30F37544800C92B85 /* _runner.js */,
				93A8D1D40F37544800C92B85 /* apitest_db.js */,
				93A8D1D50F37544800C92B85 /* apitest_dbcollection.js */,
				93A8D1D60F37544800C92B85 /* auth.js */,
				93A8D1D70F37544800C92B85 /* basic1.js */,
				93A8D1D80F37544800C92B85 /* basic2.js */,
				93A8D1D90F37544800C92B85 /* basic3.js */,
				93A8D1DA0F37544800C92B85 /* basic4.js */,
				93A8D1DB0F37544800C92B85 /* basic5.js */,
				93A8D1DC0F37544800C92B85 /* basic6.js */,
				93A8D1DD0F37544800C92B85 /* basic7.js */,
				93A8D1DE0F37544800C92B85 /* capped.js */,
				93A8D1DF0F37544800C92B85 /* capped2.js */,
				93A8D1E00F37544800C92B85 /* cursor2.js */,
				93A8D1E10F37544800C92B85 /* cursor3.js */,
				93A8D1E20F37544800C92B85 /* cursor4.js */,
				93A8D1E30F37544800C92B85 /* cursor5.js */,
				93A8D1E40F37544800C92B85 /* cursor6.js */,
				93A8D1E50F37544800C92B85 /* cursor7.js */,
				93A8D1E60F37544800C92B85 /* error1.js */,
				93A8D1E70F37544800C92B85 /* find1.js */,
				93A8D1E80F37544800C92B85 /* find2.js */,
				93A8D1E90F37544800C92B85 /* find3.js */,
				93A8D1EA0F37544800C92B85 /* index1.js */,
				93A8D1EB0F37544800C92B85 /* index2.js */,
				93A8D1EC0F37544800C92B85 /* index3.js */,
				93A8D1ED0F37544800C92B85 /* index4.js */,
				93A8D1EE0F37544800C92B85 /* index5.js */,
				93A8D1EF0F37544800C92B85 /* index6.js */,
				93A8D1F00F37544800C92B85 /* index7.js */,
				93A8D1F10F37544800C92B85 /* index_check1.js */,
				93A8D1F20F37544800C92B85 /* jni1.js */,
				93A8D1F30F37544800C92B85 /* jni2.js */,
				93A8D1F40F37544800C92B85 /* jni3.js */,
				93A8D1F50F37544800C92B85 /* jni4.js */,
				93A8D1F60F37544800C92B85 /* jni7.js */,
				93A8D1F70F37544800C92B85 /* jni8.js */,
				93A8D1F80F37544800C92B85 /* jni9.js */,
				93A8D1FC0F37544800C92B85 /* objid1.js */,
				93A8D1FD0F37544800C92B85 /* objid2.js */,
				93A8D1FE0F37544800C92B85 /* objid3.js */,
				93A8D1FF0F37544800C92B85 /* perf */,
				93A8D2010F37544800C92B85 /* remove.js */,
				93A8D2020F37544800C92B85 /* remove2.js */,
				93A8D2030F37544800C92B85 /* remove4.js */,
				93A8D2040F37544800C92B85 /* repl */,
				93A8D20A0F37544800C92B85 /* sort1.js */,
				93A8D20B0F37544800C92B85 /* sort2.js */,
				93A8D20C0F37544800C92B85 /* sort3.js */,
				93A8D20D0F37544800C92B85 /* sort_numeric.js */,
				93A8D20E0F37544800C92B85 /* uniqueness.js */,
				93A8D20F0F37544800C92B85 /* update.js */,
				93A8D2100F37544800C92B85 /* update2.js */,
				93A8D2110F37544800C92B85 /* where1.js */,
			);
			path = jstests;
			sourceTree = "<group>";
		};
		93A8D1FF0F37544800C92B85 /* perf */ = {
			isa = PBXGroup;
			children = (
				93A8D2000F37544800C92B85 /* find1.js */,
			);
			path = perf;
			sourceTree = "<group>";
		};
		93A8D2040F37544800C92B85 /* repl */ = {
			isa = PBXGroup;
			children = (
				9348FEE00F990B5A0043FD1E /* pair6.js */,
				9348FE850F98CF5F0043FD1E /* pair5.js */,
				9348FE5A0F97DCBB0043FD1E /* pair4.js */,
				931187AE0F85463700A6DC44 /* pair3.js */,
				931183420F8277FD00A6DC44 /* repl7.js */,
				93D9469F0F7ABB0600C3C768 /* repl6.js */,
				93D941BF0F77D64F00C3C768 /* replacePeer1.js */,
				93D941C00F77D64F00C3C768 /* replacePeer2.js */,
				93E3C5960F7149F40029011E /* repl5.js */,
				93E3C5310F704C9D0029011E /* repl4.js */,
				93A8D2050F37544800C92B85 /* pair1.js */,
				93A8D2060F37544800C92B85 /* pair2.js */,
				93A8D2070F37544800C92B85 /* repl1.js */,
				93A8D2080F37544800C92B85 /* repl2.js */,
				93A8D2090F37544800C92B85 /* repl3.js */,
			);
			path = repl;
			sourceTree = "<group>";
		};
		93D19B300F5EF09C0084C329 /* clone */ = {
			isa = PBXGroup;
			children = (
				93D19B310F5EF09C0084C329 /* clonecollection.js */,
			);
			path = clone;
			sourceTree = "<group>";
		};
		C6859E8C029090F304C91782 /* Documentation */ = {
			isa = PBXGroup;
			children = (
				C6859E8B029090EE04C91782 /* mongo.1 */,
			);
			name = Documentation;
			sourceTree = "<group>";
		};
/* End PBXGroup section */

/* Begin PBXLegacyTarget section */
		9302D74A0F2E6E4000DFA4EF /* scons db 64 */ = {
			isa = PBXLegacyTarget;
			buildArgumentsString = "--64 -j2";
			buildConfigurationList = 9302D74B0F2E6E4000DFA4EF /* Build configuration list for PBXLegacyTarget "scons db 64" */;
			buildPhases = (
			);
			buildToolPath = /usr/local/bin/scons;
			buildWorkingDirectory = "";
			dependencies = (
			);
			name = "scons db 64";
			passBuildSettingsInEnvironment = 1;
			productName = "scons db";
		};
		9302D74E0F2E6E4400DFA4EF /* scons all 64 */ = {
			isa = PBXLegacyTarget;
			buildArgumentsString = "--64 -j2 .";
			buildConfigurationList = 9302D74F0F2E6E4400DFA4EF /* Build configuration list for PBXLegacyTarget "scons all 64" */;
			buildPhases = (
			);
			buildToolPath = /usr/local/bin/scons;
			dependencies = (
			);
			name = "scons all 64";
			passBuildSettingsInEnvironment = 1;
			productName = "scons all";
		};
		9302D7520F2E6E4600DFA4EF /* scons test 64 */ = {
			isa = PBXLegacyTarget;
			buildArgumentsString = "--64 -j2 test";
			buildConfigurationList = 9302D7530F2E6E4600DFA4EF /* Build configuration list for PBXLegacyTarget "scons test 64" */;
			buildPhases = (
			);
			buildToolPath = /usr/local/bin/scons;
			dependencies = (
			);
			name = "scons test 64";
			passBuildSettingsInEnvironment = 1;
			productName = "scons test";
		};
		932F1DCC0F213B06008FA2E7 /* scons db */ = {
			isa = PBXLegacyTarget;
			buildArgumentsString = "-j2";
			buildConfigurationList = 932F1DD40F213B0F008FA2E7 /* Build configuration list for PBXLegacyTarget "scons db" */;
			buildPhases = (
			);
			buildToolPath = /usr/local/bin/scons;
			buildWorkingDirectory = "";
			dependencies = (
			);
			name = "scons db";
			passBuildSettingsInEnvironment = 1;
			productName = "scons db";
		};
		93A8D0700F36AE0200C92B85 /* scons debug test */ = {
			isa = PBXLegacyTarget;
			buildArgumentsString = "-j2 --d test";
			buildConfigurationList = 93A8D0710F36AE0200C92B85 /* Build configuration list for PBXLegacyTarget "scons debug test" */;
			buildPhases = (
			);
			buildToolPath = /usr/local/bin/scons;
			dependencies = (
			);
			name = "scons debug test";
			passBuildSettingsInEnvironment = 1;
			productName = "scons test";
		};
		93AF75120F213CC500994C66 /* scons all */ = {
			isa = PBXLegacyTarget;
			buildArgumentsString = "-j2 .";
			buildConfigurationList = 93AF75250F213D2500994C66 /* Build configuration list for PBXLegacyTarget "scons all" */;
			buildPhases = (
			);
			buildToolPath = /usr/local/bin/scons;
			dependencies = (
			);
			name = "scons all";
			passBuildSettingsInEnvironment = 1;
			productName = "scons all";
		};
		93AF75170F213CFB00994C66 /* scons test */ = {
			isa = PBXLegacyTarget;
			buildArgumentsString = "-j2 test";
			buildConfigurationList = 93AF75260F213D2500994C66 /* Build configuration list for PBXLegacyTarget "scons test" */;
			buildPhases = (
			);
			buildToolPath = /usr/local/bin/scons;
			dependencies = (
			);
			name = "scons test";
			passBuildSettingsInEnvironment = 1;
			productName = "scons test";
		};
/* End PBXLegacyTarget section */

/* Begin PBXProject section */
		08FB7793FE84155DC02AAC07 /* Project object */ = {
			isa = PBXProject;
			buildConfigurationList = 1DEB923508733DC60010E9CD /* Build configuration list for PBXProject "mongo" */;
			compatibilityVersion = "Xcode 3.0";
			hasScannedForEncodings = 1;
			mainGroup = 08FB7794FE84155DC02AAC07 /* mongo */;
			projectDirPath = "";
			projectRoot = "";
			targets = (
				932F1DCC0F213B06008FA2E7 /* scons db */,
				93AF75120F213CC500994C66 /* scons all */,
				93AF75170F213CFB00994C66 /* scons test */,
				9302D74A0F2E6E4000DFA4EF /* scons db 64 */,
				9302D74E0F2E6E4400DFA4EF /* scons all 64 */,
				9302D7520F2E6E4600DFA4EF /* scons test 64 */,
				93A8D0700F36AE0200C92B85 /* scons debug test */,
			);
		};
/* End PBXProject section */

/* Begin XCBuildConfiguration section */
		1DEB923608733DC60010E9CD /* Debug */ = {
			isa = XCBuildConfiguration;
			buildSettings = {
				GCC_WARN_ABOUT_RETURN_TYPE = YES;
				GCC_WARN_UNUSED_VARIABLE = YES;
				PREBINDING = NO;
				SDKROOT = "$(DEVELOPER_SDK_DIR)/MacOSX10.5.sdk";
			};
			name = Debug;
		};
		1DEB923708733DC60010E9CD /* Release */ = {
			isa = XCBuildConfiguration;
			buildSettings = {
				ARCHS = (
					ppc,
					i386,
				);
				GCC_WARN_ABOUT_RETURN_TYPE = YES;
				GCC_WARN_UNUSED_VARIABLE = YES;
				PREBINDING = NO;
				SDKROOT = "$(DEVELOPER_SDK_DIR)/MacOSX10.5.sdk";
			};
			name = Release;
		};
		9302D74C0F2E6E4000DFA4EF /* Debug */ = {
			isa = XCBuildConfiguration;
			buildSettings = {
				COPY_PHASE_STRIP = NO;
				GCC_DYNAMIC_NO_PIC = NO;
				GCC_OPTIMIZATION_LEVEL = 0;
				PRODUCT_NAME = "scons db";
			};
			name = Debug;
		};
		9302D74D0F2E6E4000DFA4EF /* Release */ = {
			isa = XCBuildConfiguration;
			buildSettings = {
				COPY_PHASE_STRIP = YES;
				DEBUG_INFORMATION_FORMAT = "dwarf-with-dsym";
				GCC_ENABLE_FIX_AND_CONTINUE = NO;
				PRODUCT_NAME = "scons db";
				ZERO_LINK = NO;
			};
			name = Release;
		};
		9302D7500F2E6E4400DFA4EF /* Debug */ = {
			isa = XCBuildConfiguration;
			buildSettings = {
				COPY_PHASE_STRIP = NO;
				GCC_DYNAMIC_NO_PIC = NO;
				GCC_OPTIMIZATION_LEVEL = 0;
				PRODUCT_NAME = "scons all";
			};
			name = Debug;
		};
		9302D7510F2E6E4400DFA4EF /* Release */ = {
			isa = XCBuildConfiguration;
			buildSettings = {
				COPY_PHASE_STRIP = YES;
				DEBUG_INFORMATION_FORMAT = "dwarf-with-dsym";
				GCC_ENABLE_FIX_AND_CONTINUE = NO;
				PRODUCT_NAME = "scons all";
				ZERO_LINK = NO;
			};
			name = Release;
		};
		9302D7540F2E6E4600DFA4EF /* Debug */ = {
			isa = XCBuildConfiguration;
			buildSettings = {
				COPY_PHASE_STRIP = NO;
				GCC_DYNAMIC_NO_PIC = NO;
				GCC_OPTIMIZATION_LEVEL = 0;
				PRODUCT_NAME = "scons test";
			};
			name = Debug;
		};
		9302D7550F2E6E4600DFA4EF /* Release */ = {
			isa = XCBuildConfiguration;
			buildSettings = {
				COPY_PHASE_STRIP = YES;
				DEBUG_INFORMATION_FORMAT = "dwarf-with-dsym";
				GCC_ENABLE_FIX_AND_CONTINUE = NO;
				PRODUCT_NAME = "scons test";
				ZERO_LINK = NO;
			};
			name = Release;
		};
		932F1DCD0F213B06008FA2E7 /* Debug */ = {
			isa = XCBuildConfiguration;
			buildSettings = {
				COPY_PHASE_STRIP = NO;
				GCC_DYNAMIC_NO_PIC = NO;
				GCC_OPTIMIZATION_LEVEL = 0;
				PRODUCT_NAME = "scons db";
			};
			name = Debug;
		};
		932F1DCE0F213B06008FA2E7 /* Release */ = {
			isa = XCBuildConfiguration;
			buildSettings = {
				COPY_PHASE_STRIP = YES;
				DEBUG_INFORMATION_FORMAT = "dwarf-with-dsym";
				GCC_ENABLE_FIX_AND_CONTINUE = NO;
				PRODUCT_NAME = "scons db";
				ZERO_LINK = NO;
			};
			name = Release;
		};
		93A8D0720F36AE0200C92B85 /* Debug */ = {
			isa = XCBuildConfiguration;
			buildSettings = {
				COPY_PHASE_STRIP = NO;
				GCC_DYNAMIC_NO_PIC = NO;
				GCC_OPTIMIZATION_LEVEL = 0;
				PRODUCT_NAME = "scons debug test";
			};
			name = Debug;
		};
		93A8D0730F36AE0200C92B85 /* Release */ = {
			isa = XCBuildConfiguration;
			buildSettings = {
				COPY_PHASE_STRIP = YES;
				DEBUG_INFORMATION_FORMAT = "dwarf-with-dsym";
				GCC_ENABLE_FIX_AND_CONTINUE = NO;
				PRODUCT_NAME = "scons test";
				ZERO_LINK = NO;
			};
			name = Release;
		};
		93AF75130F213CC500994C66 /* Debug */ = {
			isa = XCBuildConfiguration;
			buildSettings = {
				COPY_PHASE_STRIP = NO;
				GCC_DYNAMIC_NO_PIC = NO;
				GCC_OPTIMIZATION_LEVEL = 0;
				PRODUCT_NAME = "scons all";
			};
			name = Debug;
		};
		93AF75140F213CC500994C66 /* Release */ = {
			isa = XCBuildConfiguration;
			buildSettings = {
				COPY_PHASE_STRIP = YES;
				DEBUG_INFORMATION_FORMAT = "dwarf-with-dsym";
				GCC_ENABLE_FIX_AND_CONTINUE = NO;
				PRODUCT_NAME = "scons all";
				ZERO_LINK = NO;
			};
			name = Release;
		};
		93AF75180F213CFC00994C66 /* Debug */ = {
			isa = XCBuildConfiguration;
			buildSettings = {
				COPY_PHASE_STRIP = NO;
				GCC_DYNAMIC_NO_PIC = NO;
				GCC_OPTIMIZATION_LEVEL = 0;
				PRODUCT_NAME = "scons test";
			};
			name = Debug;
		};
		93AF75190F213CFC00994C66 /* Release */ = {
			isa = XCBuildConfiguration;
			buildSettings = {
				COPY_PHASE_STRIP = YES;
				DEBUG_INFORMATION_FORMAT = "dwarf-with-dsym";
				GCC_ENABLE_FIX_AND_CONTINUE = NO;
				PRODUCT_NAME = "scons test";
				ZERO_LINK = NO;
			};
			name = Release;
		};
/* End XCBuildConfiguration section */

/* Begin XCConfigurationList section */
		1DEB923508733DC60010E9CD /* Build configuration list for PBXProject "mongo" */ = {
			isa = XCConfigurationList;
			buildConfigurations = (
				1DEB923608733DC60010E9CD /* Debug */,
				1DEB923708733DC60010E9CD /* Release */,
			);
			defaultConfigurationIsVisible = 0;
			defaultConfigurationName = Release;
		};
		9302D74B0F2E6E4000DFA4EF /* Build configuration list for PBXLegacyTarget "scons db 64" */ = {
			isa = XCConfigurationList;
			buildConfigurations = (
				9302D74C0F2E6E4000DFA4EF /* Debug */,
				9302D74D0F2E6E4000DFA4EF /* Release */,
			);
			defaultConfigurationIsVisible = 0;
			defaultConfigurationName = Release;
		};
		9302D74F0F2E6E4400DFA4EF /* Build configuration list for PBXLegacyTarget "scons all 64" */ = {
			isa = XCConfigurationList;
			buildConfigurations = (
				9302D7500F2E6E4400DFA4EF /* Debug */,
				9302D7510F2E6E4400DFA4EF /* Release */,
			);
			defaultConfigurationIsVisible = 0;
			defaultConfigurationName = Release;
		};
		9302D7530F2E6E4600DFA4EF /* Build configuration list for PBXLegacyTarget "scons test 64" */ = {
			isa = XCConfigurationList;
			buildConfigurations = (
				9302D7540F2E6E4600DFA4EF /* Debug */,
				9302D7550F2E6E4600DFA4EF /* Release */,
			);
			defaultConfigurationIsVisible = 0;
			defaultConfigurationName = Release;
		};
		932F1DD40F213B0F008FA2E7 /* Build configuration list for PBXLegacyTarget "scons db" */ = {
			isa = XCConfigurationList;
			buildConfigurations = (
				932F1DCD0F213B06008FA2E7 /* Debug */,
				932F1DCE0F213B06008FA2E7 /* Release */,
			);
			defaultConfigurationIsVisible = 0;
			defaultConfigurationName = Release;
		};
		93A8D0710F36AE0200C92B85 /* Build configuration list for PBXLegacyTarget "scons debug test" */ = {
			isa = XCConfigurationList;
			buildConfigurations = (
				93A8D0720F36AE0200C92B85 /* Debug */,
				93A8D0730F36AE0200C92B85 /* Release */,
			);
			defaultConfigurationIsVisible = 0;
			defaultConfigurationName = Release;
		};
		93AF75250F213D2500994C66 /* Build configuration list for PBXLegacyTarget "scons all" */ = {
			isa = XCConfigurationList;
			buildConfigurations = (
				93AF75130F213CC500994C66 /* Debug */,
				93AF75140F213CC500994C66 /* Release */,
			);
			defaultConfigurationIsVisible = 0;
			defaultConfigurationName = Release;
		};
		93AF75260F213D2500994C66 /* Build configuration list for PBXLegacyTarget "scons test" */ = {
			isa = XCConfigurationList;
			buildConfigurations = (
				93AF75180F213CFC00994C66 /* Debug */,
				93AF75190F213CFC00994C66 /* Release */,
			);
			defaultConfigurationIsVisible = 0;
			defaultConfigurationName = Release;
		};
/* End XCConfigurationList section */
	};
	rootObject = 08FB7793FE84155DC02AAC07 /* Project object */;
}<|MERGE_RESOLUTION|>--- conflicted
+++ resolved
@@ -107,13 +107,7 @@
 		934223C70EF16DB400608550 /* scanandorder.h */ = {isa = PBXFileReference; fileEncoding = 4; lastKnownFileType = sourcecode.c.h; path = scanandorder.h; sourceTree = "<group>"; };
 		934223C80EF16DB400608550 /* storage.h */ = {isa = PBXFileReference; fileEncoding = 4; lastKnownFileType = sourcecode.c.h; path = storage.h; sourceTree = "<group>"; };
 		934223C90EF16DB400608550 /* tests.cpp */ = {isa = PBXFileReference; fileEncoding = 4; lastKnownFileType = sourcecode.cpp.cpp; path = tests.cpp; sourceTree = "<group>"; };
-<<<<<<< HEAD
-		9348FE5A0F97DCBB0043FD1E /* pair4.js */ = {isa = PBXFileReference; fileEncoding = 4; lastKnownFileType = sourcecode.javascript; path = pair4.js; sourceTree = "<group>"; };
-		9348FE850F98CF5F0043FD1E /* pair5.js */ = {isa = PBXFileReference; fileEncoding = 4; lastKnownFileType = sourcecode.javascript; path = pair5.js; sourceTree = "<group>"; };
-		9348FEE00F990B5A0043FD1E /* pair6.js */ = {isa = PBXFileReference; fileEncoding = 4; lastKnownFileType = sourcecode.javascript; path = pair6.js; sourceTree = "<group>"; };
-=======
 		9343373F0F9CD6900019D5C0 /* index8.js */ = {isa = PBXFileReference; fileEncoding = 4; lastKnownFileType = sourcecode.javascript; path = index8.js; sourceTree = "<group>"; };
->>>>>>> 56959de5
 		934DD87C0EFAD23B00459CC1 /* background.cpp */ = {isa = PBXFileReference; fileEncoding = 4; lastKnownFileType = sourcecode.cpp.cpp; path = background.cpp; sourceTree = "<group>"; };
 		934DD87D0EFAD23B00459CC1 /* background.h */ = {isa = PBXFileReference; fileEncoding = 4; lastKnownFileType = sourcecode.c.h; path = background.h; sourceTree = "<group>"; };
 		934DD87F0EFAD23B00459CC1 /* builder.h */ = {isa = PBXFileReference; fileEncoding = 4; lastKnownFileType = sourcecode.c.h; path = builder.h; sourceTree = "<group>"; };
@@ -244,6 +238,8 @@
 		93AB91510F4F1C970020A046 /* _runner_sharding.js */ = {isa = PBXFileReference; fileEncoding = 4; lastKnownFileType = sourcecode.javascript; path = _runner_sharding.js; sourceTree = "<group>"; };
 		93AB91520F4F1C970020A046 /* eval1.js */ = {isa = PBXFileReference; fileEncoding = 4; lastKnownFileType = sourcecode.javascript; path = eval1.js; sourceTree = "<group>"; };
 		93AB91530F4F1C970020A046 /* eval2.js */ = {isa = PBXFileReference; fileEncoding = 4; lastKnownFileType = sourcecode.javascript; path = eval2.js; sourceTree = "<group>"; };
+		93AE6FB20F9631A200857F1C /* dbNoCreate.js */ = {isa = PBXFileReference; fileEncoding = 4; lastKnownFileType = sourcecode.javascript; path = dbNoCreate.js; sourceTree = "<group>"; };
+		93AE6FB30F9631A200857F1C /* fileAllocation.js */ = {isa = PBXFileReference; fileEncoding = 4; lastKnownFileType = sourcecode.javascript; path = fileAllocation.js; sourceTree = "<group>"; };
 		93AF75500F216D0300994C66 /* jsontests.cpp */ = {isa = PBXFileReference; fileEncoding = 4; lastKnownFileType = sourcecode.cpp.cpp; path = jsontests.cpp; sourceTree = "<group>"; };
 		93B4A81A0F1C01B4000C862C /* security.cpp */ = {isa = PBXFileReference; fileEncoding = 4; lastKnownFileType = sourcecode.cpp.cpp; path = security.cpp; sourceTree = "<group>"; };
 		93B4A81B0F1C01D8000C862C /* lasterror.cpp */ = {isa = PBXFileReference; fileEncoding = 4; lastKnownFileType = sourcecode.cpp.cpp; path = lasterror.cpp; sourceTree = "<group>"; };
@@ -544,11 +540,8 @@
 		93A8D1D10F37544800C92B85 /* jstests */ = {
 			isa = PBXGroup;
 			children = (
-<<<<<<< HEAD
-=======
 				9343373F0F9CD6900019D5C0 /* index8.js */,
 				93AE6FB10F9631A200857F1C /* disk */,
->>>>>>> 56959de5
 				93DCDB5B0F93ED98005349BC /* nin.js */,
 				9350E1220F8CFFB300B07A1C /* error2.js */,
 				93E55A260F8BE5320027A4A6 /* rename.js */,
@@ -639,9 +632,6 @@
 		93A8D2040F37544800C92B85 /* repl */ = {
 			isa = PBXGroup;
 			children = (
-				9348FEE00F990B5A0043FD1E /* pair6.js */,
-				9348FE850F98CF5F0043FD1E /* pair5.js */,
-				9348FE5A0F97DCBB0043FD1E /* pair4.js */,
 				931187AE0F85463700A6DC44 /* pair3.js */,
 				931183420F8277FD00A6DC44 /* repl7.js */,
 				93D9469F0F7ABB0600C3C768 /* repl6.js */,
@@ -656,6 +646,15 @@
 				93A8D2090F37544800C92B85 /* repl3.js */,
 			);
 			path = repl;
+			sourceTree = "<group>";
+		};
+		93AE6FB10F9631A200857F1C /* disk */ = {
+			isa = PBXGroup;
+			children = (
+				93AE6FB20F9631A200857F1C /* dbNoCreate.js */,
+				93AE6FB30F9631A200857F1C /* fileAllocation.js */,
+			);
+			path = disk;
 			sourceTree = "<group>";
 		};
 		93D19B300F5EF09C0084C329 /* clone */ = {
